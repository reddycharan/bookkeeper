/*
 *
 * Licensed to the Apache Software Foundation (ASF) under one
 * or more contributor license agreements.  See the NOTICE file
 * distributed with this work for additional information
 * regarding copyright ownership.  The ASF licenses this file
 * to you under the Apache License, Version 2.0 (the
 * "License"); you may not use this file except in compliance
 * with the License.  You may obtain a copy of the License at
 *
 *   http://www.apache.org/licenses/LICENSE-2.0
 *
 * Unless required by applicable law or agreed to in writing,
 * software distributed under the License is distributed on an
 * "AS IS" BASIS, WITHOUT WARRANTIES OR CONDITIONS OF ANY
 * KIND, either express or implied.  See the License for the
 * specific language governing permissions and limitations
 * under the License.
 *
 */
package org.apache.bookkeeper.client;

import static com.google.common.base.Charsets.UTF_8;

import java.security.GeneralSecurityException;
import java.util.ArrayList;
import java.util.Arrays;
import java.util.Enumeration;
import java.util.List;
import java.util.Queue;
import java.util.concurrent.ConcurrentLinkedQueue;
import java.util.concurrent.RejectedExecutionException;
import java.util.concurrent.atomic.AtomicBoolean;
import java.util.concurrent.atomic.AtomicInteger;

import org.apache.bookkeeper.client.AsyncCallback.AddCallback;
import org.apache.bookkeeper.client.AsyncCallback.CloseCallback;
import org.apache.bookkeeper.client.AsyncCallback.ReadCallback;
import org.apache.bookkeeper.client.AsyncCallback.ReadLastConfirmedCallback;
import org.apache.bookkeeper.client.BookKeeper.DigestType;
import org.apache.bookkeeper.net.BookieSocketAddress;
import org.apache.bookkeeper.proto.BookieProtocol;
import org.apache.bookkeeper.proto.BookkeeperInternalCallbacks.GenericCallback;
import org.apache.bookkeeper.proto.DataFormats.LedgerMetadataFormat.State;
import org.apache.bookkeeper.stats.Counter;
import org.apache.bookkeeper.stats.Gauge;
import org.apache.bookkeeper.util.OrderedSafeExecutor.OrderedSafeGenericCallback;
import org.apache.bookkeeper.util.SafeRunnable;
import org.jboss.netty.buffer.ChannelBuffer;
import org.slf4j.Logger;
import org.slf4j.LoggerFactory;

import com.google.common.util.concurrent.RateLimiter;

/**
 * Ledger handle contains ledger metadata and is used to access the read and
 * write operations to a ledger.
 */
public class LedgerHandle {
    final static Logger LOG = LoggerFactory.getLogger(LedgerHandle.class);

    final byte[] ledgerKey;
    LedgerMetadata metadata;
    final BookKeeper bk;
    final long ledgerId;
    long lastAddPushed;
    volatile long lastAddConfirmed;
    long length;
    final DigestManager macManager;
    final DistributionSchedule distributionSchedule;

    final RateLimiter throttler;

    /**
     * Invalid entry id. This value is returned from methods which
     * should return an entry id but there is no valid entry available.
     */
    final static public long INVALID_ENTRY_ID = BookieProtocol.INVALID_ENTRY_ID;

    final AtomicInteger blockAddCompletions = new AtomicInteger(0);
    Queue<PendingAddOp> pendingAddOps;

    final Counter ensembleChangeCounter;
    final Counter lacUpdateHitsCounter;
    final Counter lacUpdateMissesCounter;

    LedgerHandle(BookKeeper bk, long ledgerId, LedgerMetadata metadata,
                 DigestType digestType, byte[] password)
            throws GeneralSecurityException, NumberFormatException {
        this.bk = bk;
        this.metadata = metadata;
        this.pendingAddOps = new ConcurrentLinkedQueue<PendingAddOp>();

        if (metadata.isClosed()) {
            lastAddConfirmed = lastAddPushed = metadata.getLastEntryId();
            length = metadata.getLength();
        } else {
            lastAddConfirmed = lastAddPushed = INVALID_ENTRY_ID;
            length = 0;
        }

        this.ledgerId = ledgerId;

        this.throttler = RateLimiter.create(bk.getConf().getThrottleValue());

        macManager = DigestManager.instantiate(ledgerId, password, digestType);
        this.ledgerKey = MacDigestManager.genDigest("ledger", password);
        distributionSchedule = new RoundRobinDistributionSchedule(
                metadata.getWriteQuorumSize(), metadata.getAckQuorumSize(), metadata.getEnsembleSize());

        ensembleChangeCounter = bk.getStatsLogger().getCounter(BookKeeperClientStats.ENSEMBLE_CHANGES);
        lacUpdateHitsCounter = bk.getStatsLogger().getCounter(BookKeeperClientStats.LAC_UPDATE_HITS);
        lacUpdateMissesCounter = bk.getStatsLogger().getCounter(BookKeeperClientStats.LAC_UPDATE_MISSES);
        bk.getStatsLogger().registerGauge(BookKeeperClientStats.PENDING_ADDS,
                                          new Gauge<Integer>() {
                                              public Integer getDefaultValue() {
                                                  return 0;
                                              }
                                              public Integer getSample() {
                                                  return pendingAddOps.size();
                                              }
                                          });
    }

    /**
     * Get the id of the current ledger
     *
     * @return the id of the ledger
     */
    public long getId() {
        return ledgerId;
    }

    /**
     * Get the last confirmed entry id on this ledger. It reads
     * the local state of the ledger handle, which is different
     * from the readLastConfirmed call. In the case the ledger
     * is not closed and the client is a reader, it is necessary
     * to call readLastConfirmed to obtain an estimate of the
     * last add operation that has been confirmed.
     *
     * @see #readLastConfirmed()
     *
     * @return the last confirmed entry id or {@link #INVALID_ENTRY_ID INVALID_ENTRY_ID} if no entry has been confirmed
     */
    public long getLastAddConfirmed() {
        return lastAddConfirmed;
    }

    /**
     * Get the entry id of the last entry that has been enqueued for addition (but
     * may not have possibly been persited to the ledger)
     *
     * @return the id of the last entry pushed or {@link #INVALID_ENTRY_ID INVALID_ENTRY_ID} if no entry has been pushed
     */
    synchronized public long getLastAddPushed() {
        return lastAddPushed;
    }

    /**
     * Get the Ledger's key/password.
     *
     * @return byte array for the ledger's key/password.
     */
    public byte[] getLedgerKey() {
        return Arrays.copyOf(ledgerKey, ledgerKey.length);
    }

    /**
     * Get the LedgerMetadata
     *
     * @return LedgerMetadata for the LedgerHandle
     */
    LedgerMetadata getLedgerMetadata() {
        return metadata;
    }

    /**
     * Get the DigestManager
     *
     * @return DigestManager for the LedgerHandle
     */
    DigestManager getDigestManager() {
        return macManager;
    }

    /**
     *  Add to the length of the ledger in bytes.
     *
     * @param delta
     * @return the length of the ledger after the addition
     */
    long addToLength(long delta) {
        this.length += delta;
        return this.length;
    }

    /**
     * Returns the length of the ledger in bytes.
     *
     * @return the length of the ledger in bytes
     */
    synchronized public long getLength() {
        return this.length;
    }

    /**
     * Get the Distribution Schedule
     *
     * @return DistributionSchedule for the LedgerHandle
     */
    DistributionSchedule getDistributionSchedule() {
        return distributionSchedule;
    }

    void writeLedgerConfig(GenericCallback<Void> writeCb) {
        LOG.debug("Writing metadata to ledger manager: {}, {}", this.ledgerId, metadata.getVersion());

        bk.getLedgerManager().writeLedgerMetadata(ledgerId, metadata, writeCb);
    }

    /**
     * Close this ledger synchronously.
     * @see #asyncClose
     */
    public void close()
            throws InterruptedException, BKException {
        SyncCounter counter = new SyncCounter();
        counter.inc();

        asyncClose(new SyncCloseCallback(), counter);

        counter.block(0);
        if (counter.getrc() != BKException.Code.OK) {
            throw BKException.create(counter.getrc());
        }
    }

    /**
     * Asynchronous close, any adds in flight will return errors.
     *
     * Closing a ledger will ensure that all clients agree on what the last entry
     * of the ledger is. This ensures that, once the ledger has been closed, all
     * reads from the ledger will return the same set of entries.
     *
     * @param cb
     *          callback implementation
     * @param ctx
     *          control object
     */
    public void asyncClose(CloseCallback cb, Object ctx) {
        asyncCloseInternal(cb, ctx, BKException.Code.LedgerClosedException);
    }

    /**
     * Has the ledger been closed?
     */
    public synchronized boolean isClosed() {
        return metadata.isClosed();
    }

    void asyncCloseInternal(final CloseCallback cb, final Object ctx, final int rc) {
        try {
            doAsyncCloseInternal(cb, ctx, rc);
        } catch (RejectedExecutionException re) {
            LOG.debug("Failed to close ledger {} : ", ledgerId, re);
            errorOutPendingAdds(bk.getReturnRc(rc));
            cb.closeComplete(bk.getReturnRc(BKException.Code.InterruptedException), this, ctx);
        }
    }

    /**
     * Same as public version of asyncClose except that this one takes an
     * additional parameter which is the return code to hand to all the pending
     * add ops
     *
     * @param cb
     * @param ctx
     * @param rc
     */
    void doAsyncCloseInternal(final CloseCallback cb, final Object ctx, final int rc) {
        bk.mainWorkerPool.submitOrdered(ledgerId, new SafeRunnable() {
            @Override
            public void safeRun() {
                final long prevLastEntryId;
                final long prevLength;
                final State prevState;
                List<PendingAddOp> pendingAdds;

                if (isClosed()) {
                    // TODO: make ledger metadata immutable
                    // Although the metadata is already closed, we don't need to proceed zookeeper metadata update, but
                    // we still need to error out the pending add ops.
                    //
                    // There is a race condition a pending add op is enqueued, after a close op reset ledger metadata state
                    // to unclosed to resolve metadata conflicts. If we don't error out these pending add ops, they would be
                    // leak and never callback.
                    //
                    // The race condition happen in following sequence:
                    // a) ledger L is fenced
                    // b) write entry E encountered LedgerFencedException, trigger ledger close procedure
                    // c) ledger close encountered metadata version exception and set ledger metadata back to open
                    // d) writer tries to write entry E+1, since ledger metadata is still open (reset by c))
                    // e) the close procedure in c) resolved the metadata conflicts and set ledger metadata to closed
                    // f) writing entry E+1 encountered LedgerFencedException which will enter ledger close procedure
                    // g) it would find that ledger metadata is closed, then it callbacks immediately without erroring out any pendings
                    synchronized (LedgerHandle.this) {
                        pendingAdds = drainPendingAddsToErrorOut();
                    }
                    errorOutPendingAdds(rc, pendingAdds);
                    cb.closeComplete(BKException.Code.OK, LedgerHandle.this, ctx);
                    return;
                }

                synchronized(LedgerHandle.this) {
                    prevState = metadata.getState();
                    prevLastEntryId = metadata.getLastEntryId();
                    prevLength = metadata.getLength();

                    // drain pending adds first
                    pendingAdds = drainPendingAddsToErrorOut();

                    // synchronized on LedgerHandle.this to ensure that
                    // lastAddPushed can not be updated after the metadata
                    // is closed.
                    metadata.setLength(length);
                    metadata.close(lastAddConfirmed);
                    lastAddPushed = lastAddConfirmed;
                }

                // error out all pending adds during closing, the callbacks shouldn't be
                // running under any bk locks.
                errorOutPendingAdds(rc, pendingAdds);

                if (LOG.isDebugEnabled()) {
                    LOG.debug("Closing ledger: " + ledgerId + " at entryId: "
                              + metadata.getLastEntryId() + " with this many bytes: " + metadata.getLength());
                }

                final class CloseCb extends OrderedSafeGenericCallback<Void> {
                    CloseCb() {
                        super(bk.mainWorkerPool, ledgerId);
                    }

                    @Override
                    public void safeOperationComplete(final int rc, Void result) {
                        if (rc == BKException.Code.MetadataVersionException) {
                            rereadMetadata(new OrderedSafeGenericCallback<LedgerMetadata>(bk.mainWorkerPool,
                                                                                          ledgerId) {
                                @Override
                                public void safeOperationComplete(int newrc, LedgerMetadata newMeta) {
                                    if (newrc != BKException.Code.OK) {
                                        LOG.error("Error reading new metadata from ledger " + ledgerId
                                                  + " when closing, code=" + newrc);
                                        cb.closeComplete(rc, LedgerHandle.this, ctx);
                                    } else {
                                        metadata.setState(prevState);
                                        if (prevState.equals(State.CLOSED)) {
                                            metadata.close(prevLastEntryId);
                                        }

                                        metadata.setLength(prevLength);
                                        if (!metadata.isNewerThan(newMeta)
                                                && !metadata.isConflictWith(newMeta)) {
                                            // use the new metadata's ensemble, in case re-replication already
                                            // replaced some bookies in the ensemble.
                                            metadata.setEnsembles(newMeta.getEnsembles());
                                            metadata.setVersion(newMeta.version);
                                            metadata.setLength(length);
                                            metadata.close(lastAddConfirmed);
                                            writeLedgerConfig(new CloseCb());
                                            return;
                                        } else {
                                            metadata.setLength(length);
                                            metadata.close(lastAddConfirmed);
                                            LOG.warn("Conditional update ledger metadata for ledger " + ledgerId + " failed.");
                                            cb.closeComplete(rc, LedgerHandle.this, ctx);
                                        }
                                    }
                                }

                                @Override
                                public String toString() {
                                    return String.format("ReReadMetadataForClose(%d)", ledgerId);
                                }
                            });
                        } else if (rc != BKException.Code.OK) {
                            LOG.error("Error update ledger metadata for ledger " + ledgerId + " : " + rc);
                            cb.closeComplete(rc, LedgerHandle.this, ctx);
                        } else {
                            cb.closeComplete(BKException.Code.OK, LedgerHandle.this, ctx);
                        }
                    }

                    @Override
                    public String toString() {
                        return String.format("WriteLedgerConfigForClose(%d)", ledgerId);
                    }
                };

                writeLedgerConfig(new CloseCb());

            }

            @Override
            public String toString() {
                return String.format("CloseLedgerHandle(%d)", ledgerId);
            }
        });
    }

    /**
     * Read a sequence of entries synchronously.
     *
     * @param firstEntry
     *          id of first entry of sequence (included)
     * @param lastEntry
     *          id of last entry of sequence (included)
     *
     */
    public Enumeration<LedgerEntry> readEntries(long firstEntry, long lastEntry)
            throws InterruptedException, BKException {
        SyncCounter counter = new SyncCounter();
        counter.inc();

        asyncReadEntries(firstEntry, lastEntry, new SyncReadCallback(), counter);

        counter.block(0);
        if (counter.getrc() != BKException.Code.OK) {
            throw BKException.create(counter.getrc());
        }

        return counter.getSequence();
    }

    /**
     * Read a sequence of entries asynchronously.
     *
     * @param firstEntry
     *          id of first entry of sequence
     * @param lastEntry
     *          id of last entry of sequence
     * @param cb
     *          object implementing read callback interface
     * @param ctx
     *          control object
     */
    public void asyncReadEntries(long firstEntry, long lastEntry,
                                 ReadCallback cb, Object ctx) {
        // Little sanity check
        if (firstEntry < 0 || lastEntry > lastAddConfirmed
                || firstEntry > lastEntry) {
            cb.readComplete(BKException.Code.ReadException, this, null, ctx);
            return;
        }

        try {
            new PendingReadOp(this, bk.scheduler,
                              firstEntry, lastEntry, cb, ctx).initiate();
        } catch (InterruptedException e) {
            cb.readComplete(BKException.Code.InterruptedException, this, null, ctx);
        }
    }

    /**
     * Add entry synchronously to an open ledger.
     *
     * @param data
     *         array of bytes to be written to the ledger
     * @return the entryId of the new inserted entry
     */
    public long addEntry(byte[] data) throws InterruptedException, BKException {
        return addEntry(data, 0, data.length);
    }

    /**
     * Add entry synchronously to an open ledger. This can be used only with
<<<<<<< HEAD
     * {@link LedgerHandleAdv()} returned through ledgers created with {@link
     * CreateLedgerAdv()}.
=======
     * {@link LedgerHandleAdv} returned through ledgers created with {@link
     * BookKeeper#createLedgerAdv(int, int, int, DigestType, byte[])}.
>>>>>>> e47fb570
     *
     *
     * @param entryId
     *            entryId to be added
     * @param data
     *            array of bytes to be written to the ledger
     * @return the entryId of the new inserted entry
     */
    public long addEntry(final long entryId, byte[] data) throws InterruptedException, BKException {
<<<<<<< HEAD
        LOG.error("To use this feature Ledger must be created with createLedgerAdv() interface.");
=======
        LOG.error("To use this feature Ledger must be created with createLedgerAdv interface.");
>>>>>>> e47fb570
        throw BKException.create(BKException.Code.IllegalOpException);
    }

    /**
     * Add entry synchronously to an open ledger.
     *
     * @param data
     *         array of bytes to be written to the ledger
     * @param offset
     *          offset from which to take bytes from data
     * @param length
     *          number of bytes to take from data
     * @return the entryId of the new inserted entry
     */
    public long addEntry(byte[] data, int offset, int length)
            throws InterruptedException, BKException {
        LOG.debug("Adding entry {}", data);

        SyncCounter counter = new SyncCounter();
        counter.inc();

        SyncAddCallback callback = new SyncAddCallback();
        asyncAddEntry(data, offset, length, callback, counter);
        counter.block(0);

        if (counter.getrc() != BKException.Code.OK) {
            throw BKException.create(counter.getrc());
        }

        return callback.entryId;
    }

    /**
     * Add entry synchronously to an open ledger. This can be used only with
<<<<<<< HEAD
     * {@link LedgerHandleAdv()} returned through ledgers created with {@link
     * CreateLedgerAdv()}.
=======
     * {@link LedgerHandleAdv} returned through ledgers created with {@link
     * BookKeeper#createLedgerAdv(int, int, int, DigestType, byte[])}.
>>>>>>> e47fb570
     *
     * @param entryId
     *            entryId to be added.
     * @param data
     *            array of bytes to be written to the ledger
     * @param offset
     *            offset from which to take bytes from data
     * @param length
     *            number of bytes to take from data
     * @return entryId
     */
    public long addEntry(final long entryId, byte[] data, int offset, int length) throws InterruptedException,
            BKException {
        LOG.error("To use this feature Ledger must be created with createLedgerAdv() interface.");
        throw BKException.create(BKException.Code.IllegalOpException);
    }

    /**
     * Add entry asynchronously to an open ledger.
     *
     * @param data
     *          array of bytes to be written
     * @param cb
     *          object implementing callbackinterface
     * @param ctx
     *          some control object
     */
    public void asyncAddEntry(final byte[] data, final AddCallback cb,
                              final Object ctx) {
        asyncAddEntry(data, 0, data.length, cb, ctx);
    }

    /**
     * Add entry asynchronously to an open ledger. This can be used only with
<<<<<<< HEAD
     * {@link LedgerHandleAdv()} returned through ledgers created with {@link
     * CreateLedgerAdv()}.
=======
     * {@link LedgerHandleAdv} returned through ledgers created with {@link
     * BookKeeper#createLedgerAdv(int, int, int, DigestType, byte[])}.
>>>>>>> e47fb570
     *
     * @param entryId
     *            entryId to be added
     * @param data
     *            array of bytes to be written
     * @param cb
     *            object implementing callbackinterface
     * @param ctx
     *            some control object
     */
    public void asyncAddEntry(final long entryId, final byte[] data, final AddCallback cb, final Object ctx)
            throws BKException {
        LOG.error("To use this feature Ledger must be created with createLedgerAdv() interface.");
        cb.addComplete(BKException.Code.IllegalOpException, LedgerHandle.this, entryId, ctx);
    }

    /**
     * Add entry asynchronously to an open ledger, using an offset and range.
     *
     * @param data
     *          array of bytes to be written
     * @param offset
     *          offset from which to take bytes from data
     * @param length
     *          number of bytes to take from data
     * @param cb
     *          object implementing callbackinterface
     * @param ctx
     *          some control object
     * @throws ArrayIndexOutOfBoundsException if offset or length is negative or
     *          offset and length sum to a value higher than the length of data.
     */
    public void asyncAddEntry(final byte[] data, final int offset, final int length,
                              final AddCallback cb, final Object ctx) {
        PendingAddOp op = new PendingAddOp(LedgerHandle.this, cb, ctx);
        doAsyncAddEntry(op, data, offset, length, cb, ctx);
    }

    /**
     * Add entry asynchronously to an open ledger, using an offset and range.
<<<<<<< HEAD
     * This can be used only with {@link LedgerHandleAdv()} returned through
     * ledgers created with {@link CreateLedgerAdv()}.
=======
     * This can be used only with {@link LedgerHandleAdv} returned through
     * ledgers created with {@link BookKeeper#createLedgerAdv(int, int, int, DigestType, byte[])}.
>>>>>>> e47fb570
     *
     * @param entryId
     *            entryId of the entry to add.
     * @param data
     *            array of bytes to be written
     * @param offset
     *            offset from which to take bytes from data
     * @param length
     *            number of bytes to take from data
     * @param cb
     *            object implementing callbackinterface
     * @param ctx
     *            some control object
     * @throws ArrayIndexOutOfBoundsException
     *             if offset or length is negative or offset and length sum to a
     *             value higher than the length of data.
     */
    public void asyncAddEntry(final long entryId, final byte[] data, final int offset, final int length,
            final AddCallback cb, final Object ctx) throws BKException {
        LOG.error("To use this feature Ledger must be created with createLedgerAdv() interface.");
        cb.addComplete(BKException.Code.IllegalOpException, LedgerHandle.this, entryId, ctx);
    }

    /**
     * Make a recovery add entry request. Recovery adds can add to a ledger even
     * if it has been fenced.
     *
     * This is only valid for bookie and ledger recovery, which may need to replicate
     * entries to a quorum of bookies to ensure data safety.
     *
     * Normal client should never call this method.
     */
    void asyncRecoveryAddEntry(final byte[] data, final int offset, final int length,
                               final AddCallback cb, final Object ctx) {
        PendingAddOp op = new PendingAddOp(LedgerHandle.this, cb, ctx).enableRecoveryAdd();
        doAsyncAddEntry(op, data, offset, length, cb, ctx);
    }

    void doAsyncAddEntry(final PendingAddOp op, final byte[] data, final int offset, final int length,
                         final AddCallback cb, final Object ctx) {

        if (offset < 0 || length < 0
                || (offset + length) > data.length) {
            throw new ArrayIndexOutOfBoundsException(
                    "Invalid values for offset(" +offset
                    +") or length("+length+")");
        }
        throttler.acquire();

        final long entryId;
        final long currentLength;
        boolean wasClosed = false;
        synchronized(this) {
            // synchronized on this to ensure that
            // the ledger isn't closed between checking and
            // updating lastAddPushed
            if (metadata.isClosed()) {
                wasClosed = true;
                entryId = -1;
                currentLength = 0;
            } else {
                entryId = ++lastAddPushed;
                currentLength = addToLength(length);
                op.setEntryId(entryId);
                pendingAddOps.add(op);
            }
        }

        if (wasClosed) {
            // make sure the callback is triggered in main worker pool
            try {
                bk.mainWorkerPool.submit(new SafeRunnable() {
                    @Override
                    public void safeRun() {
                        LOG.warn("Attempt to add to closed ledger: {}", ledgerId);
                        cb.addComplete(BKException.Code.LedgerClosedException,
                                LedgerHandle.this, INVALID_ENTRY_ID, ctx);
                    }

                    @Override
                    public String toString() {
                        return String.format("AsyncAddEntryToClosedLedger(lid=%d)", ledgerId);
                    }
                });
            } catch (RejectedExecutionException e) {
                cb.addComplete(bk.getReturnRc(BKException.Code.InterruptedException),
                        LedgerHandle.this, INVALID_ENTRY_ID, ctx);
            }
            return;
        }

        try {
            bk.mainWorkerPool.submit(new SafeRunnable() {
                @Override
                public void safeRun() {
                    ChannelBuffer toSend = macManager.computeDigestAndPackageForSending(
                                               entryId, lastAddConfirmed, currentLength, data, offset, length);
                    op.initiate(toSend, length);
                }
                @Override
                public String toString() {
                    return String.format("AsyncAddEntry(lid=%d, eid=%d)", ledgerId, entryId);
                }
            });
        } catch (RejectedExecutionException e) {
            cb.addComplete(bk.getReturnRc(BKException.Code.InterruptedException),
                    LedgerHandle.this, INVALID_ENTRY_ID, ctx);
        }
    }

    synchronized void updateLastConfirmed(long lac, long len) {
        if (lac > lastAddConfirmed) {
            lastAddConfirmed = lac;
            lacUpdateHitsCounter.inc();
        } else {
            lacUpdateMissesCounter.inc();
        }
        lastAddPushed = Math.max(lastAddPushed, lac);
        length = Math.max(length, len);
    }

    /**
     * Obtains asynchronously the last confirmed write from a quorum of bookies. This
     * call obtains the the last add confirmed each bookie has received for this ledger
     * and returns the maximum. If the ledger has been closed, the value returned by this
     * call may not correspond to the id of the last entry of the ledger, since it reads
     * the hint of bookies. Consequently, in the case the ledger has been closed, it may
     * return a different value than getLastAddConfirmed, which returns the local value
     * of the ledger handle.
     *
     * @see #getLastAddConfirmed()
     *
     * @param cb
     * @param ctx
     */

    public void asyncReadLastConfirmed(final ReadLastConfirmedCallback cb, final Object ctx) {
        boolean isClosed;
        long lastEntryId;
        synchronized (this) {
            isClosed = metadata.isClosed();
            lastEntryId = metadata.getLastEntryId();
        }
        if (isClosed) {
            cb.readLastConfirmedComplete(BKException.Code.OK, lastEntryId, ctx);
            return;
        }
        ReadLastConfirmedOp.LastConfirmedDataCallback innercb = new ReadLastConfirmedOp.LastConfirmedDataCallback() {
                @Override
                public void readLastConfirmedDataComplete(int rc, DigestManager.RecoveryData data) {
                    if (rc == BKException.Code.OK) {
                        updateLastConfirmed(data.lastAddConfirmed, data.length);
                        cb.readLastConfirmedComplete(rc, data.lastAddConfirmed, ctx);
                    } else {
                        cb.readLastConfirmedComplete(rc, INVALID_ENTRY_ID, ctx);
                    }
                }
            };
        new ReadLastConfirmedOp(this, innercb).initiate();
    }

    /**
     * Obtains asynchronously the last confirmed write from a quorum of bookies.
     * It is similar as
     * {@link #asyncTryReadLastConfirmed(org.apache.bookkeeper.client.AsyncCallback.ReadLastConfirmedCallback, Object)},
     * but it doesn't wait all the responses from the quorum. It would callback
     * immediately if it received a LAC which is larger than current LAC.
     *
     * @see #asyncTryReadLastConfirmed(org.apache.bookkeeper.client.AsyncCallback.ReadLastConfirmedCallback, Object)
     *
     * @param cb
     *          callback to return read last confirmed
     * @param ctx
     *          callback context
     */
    public void asyncTryReadLastConfirmed(final ReadLastConfirmedCallback cb, final Object ctx) {
        boolean isClosed;
        long lastEntryId;
        synchronized (this) {
            isClosed = metadata.isClosed();
            lastEntryId = metadata.getLastEntryId();
        }
        if (isClosed) {
            cb.readLastConfirmedComplete(BKException.Code.OK, lastEntryId, ctx);
            return;
        }
        ReadLastConfirmedOp.LastConfirmedDataCallback innercb = new ReadLastConfirmedOp.LastConfirmedDataCallback() {
            AtomicBoolean completed = new AtomicBoolean(false);

            @Override
            public void readLastConfirmedDataComplete(int rc, DigestManager.RecoveryData data) {
                if (rc == BKException.Code.OK) {
                    updateLastConfirmed(data.lastAddConfirmed, data.length);
                    if (completed.compareAndSet(false, true)) {
                        cb.readLastConfirmedComplete(rc, data.lastAddConfirmed, ctx);
                    }
                } else {
                    if (completed.compareAndSet(false, true)) {
                        cb.readLastConfirmedComplete(rc, INVALID_ENTRY_ID, ctx);
                    }
                }
            }
        };
        new TryReadLastConfirmedOp(this, innercb, getLastAddConfirmed()).initiate();
    }

    /**
     * Context objects for synchronous call to read last confirmed.
     */
    static class LastConfirmedCtx {
        final static long ENTRY_ID_PENDING = -10;
        long response;
        int rc;

        LastConfirmedCtx() {
            this.response = ENTRY_ID_PENDING;
        }

        void setLastConfirmed(long lastConfirmed) {
            this.response = lastConfirmed;
        }

        long getlastConfirmed() {
            return this.response;
        }

        void setRC(int rc) {
            this.rc = rc;
        }

        int getRC() {
            return this.rc;
        }

        boolean ready() {
            return (this.response != ENTRY_ID_PENDING);
        }
    }

    /**
     * Obtains synchronously the last confirmed write from a quorum of bookies. This call
     * obtains the the last add confirmed each bookie has received for this ledger
     * and returns the maximum. If the ledger has been closed, the value returned by this
     * call may not correspond to the id of the last entry of the ledger, since it reads
     * the hint of bookies. Consequently, in the case the ledger has been closed, it may
     * return a different value than getLastAddConfirmed, which returns the local value
     * of the ledger handle.
     *
     * @see #getLastAddConfirmed()
     *
     * @return The entry id of the last confirmed write or {@link #INVALID_ENTRY_ID INVALID_ENTRY_ID}
     *         if no entry has been confirmed
     * @throws InterruptedException
     * @throws BKException
     */
    public long readLastConfirmed()
            throws InterruptedException, BKException {
        LastConfirmedCtx ctx = new LastConfirmedCtx();
        asyncReadLastConfirmed(new SyncReadLastConfirmedCallback(), ctx);
        synchronized(ctx) {
            while(!ctx.ready()) {
                ctx.wait();
            }
        }

        if(ctx.getRC() != BKException.Code.OK) throw BKException.create(ctx.getRC());
        return ctx.getlastConfirmed();
    }

    /**
     * Obtains synchronously the last confirmed write from a quorum of bookies.
     * It is similar as {@link #readLastConfirmed()}, but it doesn't wait all the responses
     * from the quorum. It would callback immediately if it received a LAC which is larger
     * than current LAC.
     *
     * @see #readLastConfirmed()
     *
     * @return The entry id of the last confirmed write or {@link #INVALID_ENTRY_ID INVALID_ENTRY_ID}
     *         if no entry has been confirmed
     * @throws InterruptedException
     * @throws BKException
     */
    public long tryReadLastConfirmed() throws InterruptedException, BKException {
        LastConfirmedCtx ctx = new LastConfirmedCtx();
        asyncTryReadLastConfirmed(new SyncReadLastConfirmedCallback(), ctx);
        synchronized (ctx) {
            while (!ctx.ready()) {
                ctx.wait();
            }
        }
        if (ctx.getRC() != BKException.Code.OK) throw BKException.create(ctx.getRC());
        return ctx.getlastConfirmed();
    }

    // close the ledger and send fails to all the adds in the pipeline
    void handleUnrecoverableErrorDuringAdd(int rc) {
        if (metadata.isInRecovery()) {
            // we should not close ledger if ledger is recovery mode
            // otherwise we may lose entry.
            errorOutPendingAdds(rc);
            return;
        }
        LOG.error("Closing ledger {} due to error {}", ledgerId, rc);
        asyncCloseInternal(NoopCloseCallback.instance, null, rc);
    }

    void errorOutPendingAdds(int rc) {
        errorOutPendingAdds(rc, drainPendingAddsToErrorOut());
    }

    synchronized List<PendingAddOp> drainPendingAddsToErrorOut() {
        PendingAddOp pendingAddOp;
        List<PendingAddOp> opsDrained = new ArrayList<PendingAddOp>(pendingAddOps.size());
        while ((pendingAddOp = pendingAddOps.poll()) != null) {
            addToLength(-pendingAddOp.entryLength);
            opsDrained.add(pendingAddOp);
        }
        return opsDrained;
    }

    void errorOutPendingAdds(int rc, List<PendingAddOp> ops) {
        for (PendingAddOp op : ops) {
            op.submitCallback(rc);
        }
    }

    void sendAddSuccessCallbacks() {
        // Start from the head of the queue and proceed while there are
        // entries that have had all their responses come back
        PendingAddOp pendingAddOp;

        while ((pendingAddOp = pendingAddOps.peek()) != null
               && blockAddCompletions.get() == 0) {
            if (!pendingAddOp.completed) {
                return;
            }
            // Check if it is the next entry in the sequence.
            if (pendingAddOp.entryId != 0 && pendingAddOp.entryId != lastAddConfirmed + 1) {
                LOG.debug("Head of the queue entryId: {} is not lac: {} + 1", pendingAddOp.entryId, lastAddConfirmed);
                return;
            }
            pendingAddOps.remove();
            lastAddConfirmed = pendingAddOp.entryId;
            pendingAddOp.submitCallback(BKException.Code.OK);
        }

    }

    ArrayList<BookieSocketAddress> replaceBookieInMetadata(final BookieSocketAddress addr, final int bookieIndex)
            throws BKException.BKNotEnoughBookiesException {
        BookieSocketAddress newBookie;
        LOG.info("Handling failure of bookie: {} index: {}", addr, bookieIndex);
        final ArrayList<BookieSocketAddress> newEnsemble = new ArrayList<BookieSocketAddress>();
        final long newEnsembleStartEntry = lastAddConfirmed + 1;

        // avoid parallel ensemble changes to same ensemble.
        synchronized (metadata) {
            newBookie = bk.bookieWatcher.replaceBookie(metadata.currentEnsemble, bookieIndex);

            newEnsemble.addAll(metadata.currentEnsemble);
            newEnsemble.set(bookieIndex, newBookie);

            if (LOG.isDebugEnabled()) {
                LOG.debug("Changing ensemble from: " + metadata.currentEnsemble
                        + " to: " + newEnsemble + " for ledger: " + ledgerId
                        + " starting at entry: " + (lastAddConfirmed + 1));
            }

            metadata.addEnsemble(newEnsembleStartEntry, newEnsemble);
        }
        return newEnsemble;
    }

    void handleBookieFailure(final BookieSocketAddress addr, final int bookieIndex) {
        // If this is the first failure,
        // try to submit completed pendingAddOps before this failure. 
        if (0 == blockAddCompletions.get()) {
            sendAddSuccessCallbacks(); 
        }

        blockAddCompletions.incrementAndGet();

        synchronized (metadata) {
            if (!metadata.currentEnsemble.get(bookieIndex).equals(addr)) {
                // ensemble has already changed, failure of this addr is immaterial
                LOG.warn("Write did not succeed to {}, bookieIndex {}, but we have already fixed it.",
                         addr, bookieIndex);
                blockAddCompletions.decrementAndGet();

                // Try to submit completed pendingAddOps, pending by this fix. 
                if (0 == blockAddCompletions.get()) {
                    sendAddSuccessCallbacks(); 
                }

                return;
            }

            try {
                ArrayList<BookieSocketAddress> newEnsemble = replaceBookieInMetadata(addr, bookieIndex);

                EnsembleInfo ensembleInfo = new EnsembleInfo(newEnsemble, bookieIndex,
                                                             addr);
                writeLedgerConfig(new ChangeEnsembleCb(ensembleInfo));
            } catch (BKException.BKNotEnoughBookiesException e) {
                LOG.error("Could not get additional bookie to "
                          + "remake ensemble, closing ledger: " + ledgerId);
                handleUnrecoverableErrorDuringAdd(e.getCode());
                return;
            }
        }
    }

    // Contains newly reformed ensemble, bookieIndex, failedBookieAddress
    private static final class EnsembleInfo {
        private final ArrayList<BookieSocketAddress> newEnsemble;
        private final int bookieIndex;
        private final BookieSocketAddress addr;

        public EnsembleInfo(ArrayList<BookieSocketAddress> newEnsemble, int bookieIndex,
                            BookieSocketAddress addr) {
            this.newEnsemble = newEnsemble;
            this.bookieIndex = bookieIndex;
            this.addr = addr;
        }
    }

    /**
     * Callback which is updating the ledgerMetadata in zk with the newly
     * reformed ensemble. On MetadataVersionException, will reread latest
     * ledgerMetadata and act upon.
     */
    private final class ChangeEnsembleCb extends OrderedSafeGenericCallback<Void> {
        private final EnsembleInfo ensembleInfo;

        ChangeEnsembleCb(EnsembleInfo ensembleInfo) {
            super(bk.mainWorkerPool, ledgerId);
            this.ensembleInfo = ensembleInfo;
        }

        @Override
        public void safeOperationComplete(final int rc, Void result) {
            if (rc == BKException.Code.MetadataVersionException) {
                // We changed the ensemble, but got a version exception. We
                // should still consider this as an ensemble change
                ensembleChangeCounter.inc();
                rereadMetadata(new ReReadLedgerMetadataCb(rc,
                                       ensembleInfo));
                return;
            } else if (rc != BKException.Code.OK) {
                LOG.error("Could not persist ledger metadata while "
                          + "changing ensemble to: "
                          + ensembleInfo.newEnsemble
                          + " , closing ledger");
                handleUnrecoverableErrorDuringAdd(rc);
                return;
            }
            blockAddCompletions.decrementAndGet();

            // We've successfully changed an ensemble
            ensembleChangeCounter.inc();
            // the failed bookie has been replaced
            unsetSuccessAndSendWriteRequest(ensembleInfo.bookieIndex);
        }

        @Override
        public String toString() {
            return String.format("ChangeEnsemble(%d)", ledgerId);
        }
    };

    /**
     * Callback which is reading the ledgerMetadata present in zk. This will try
     * to resolve the version conflicts.
     */
    private final class ReReadLedgerMetadataCb extends OrderedSafeGenericCallback<LedgerMetadata> {
        private final int rc;
        private final EnsembleInfo ensembleInfo;

        ReReadLedgerMetadataCb(int rc, EnsembleInfo ensembleInfo) {
            super(bk.mainWorkerPool, ledgerId);
            this.rc = rc;
            this.ensembleInfo = ensembleInfo;
        }

        @Override
        public void safeOperationComplete(int newrc, LedgerMetadata newMeta) {
            if (newrc != BKException.Code.OK) {
                LOG.error("Error reading new metadata from ledger "
                        + "after changing ensemble, code=" + newrc);
                handleUnrecoverableErrorDuringAdd(rc);
            } else {
                if (!resolveConflict(newMeta)) {
                    LOG.error("Could not resolve ledger metadata conflict "
                            + "while changing ensemble to: "
                            + ensembleInfo.newEnsemble
                            + ", old meta data is \n"
                            + new String(metadata.serialize(), UTF_8)
                            + "\n, new meta data is \n"
                            + new String(newMeta.serialize(), UTF_8)
                            + "\n ,closing ledger");
                    handleUnrecoverableErrorDuringAdd(rc);
                }
            }
        }

        /**
         * Specific resolve conflicts happened when multiple bookies failures in same ensemble.
         * <p>
         * Resolving the version conflicts between local ledgerMetadata and zk
         * ledgerMetadata. This will do the following:
         * <ul>
         * <li>
         * check whether ledgerMetadata state matches of local and zk</li>
         * <li>
         * if the zk ledgerMetadata still contains the failed bookie, then
         * update zookeeper with the newBookie otherwise send write request</li>
         * </ul>
         * </p>
         */
        private boolean resolveConflict(LedgerMetadata newMeta) {
            // make sure the ledger isn't closed by other ones.
            if (metadata.getState() != newMeta.getState()) {
                return false;
            }

            // We should check number of ensembles since there are two kinds of metadata conflicts:
            // - Case 1: Multiple bookies involved in ensemble change.
            //           Number of ensembles should be same in this case.
            // - Case 2: Recovery (Auto/Manually) replaced ensemble and ensemble changed.
            //           The metadata changed due to ensemble change would have one more ensemble
            //           than the metadata changed by recovery.
            int diff = newMeta.getEnsembles().size() - metadata.getEnsembles().size();
            if (0 != diff) {
                if (-1 == diff) {
                    // Case 1: metadata is changed by other ones (e.g. Recovery)
                    return updateMetadataIfPossible(newMeta);
                }
                return false;
            }

            //
            // Case 2:
            //
            // If the failed the bookie is still existed in the metadata (in zookeeper), it means that
            // the ensemble change of the failed bookie is failed due to metadata conflicts. so try to
            // update the ensemble change metadata again. Otherwise, it means that the ensemble change
            // is already succeed, unset the success and re-adding entries.
            if (newMeta.currentEnsemble.get(ensembleInfo.bookieIndex).equals(
                    ensembleInfo.addr)) {
                // If the in-memory data doesn't contains the failed bookie, it means the ensemble change
                // didn't finish, so try to resolve conflicts with the metadata read from zookeeper and
                // update ensemble changed metadata again.
                if (!metadata.currentEnsemble.get(ensembleInfo.bookieIndex)
                        .equals(ensembleInfo.addr)) {
                    return updateMetadataIfPossible(newMeta);
                }
            } else {
                ensembleChangeCounter.inc();
                // We've successfully changed an ensemble
                // the failed bookie has been replaced
                blockAddCompletions.decrementAndGet();
                unsetSuccessAndSendWriteRequest(ensembleInfo.bookieIndex);
            }
            return true;
        }

        private boolean updateMetadataIfPossible(LedgerMetadata newMeta) {
            // if the local metadata is newer than zookeeper metadata, it means that metadata is updated
            // again when it was trying re-reading the metatada, re-kick the reread again
            if (metadata.isNewerThan(newMeta)) {
                rereadMetadata(this);
                return true;
            }
            // make sure the metadata doesn't changed by other ones.
            if (metadata.isConflictWith(newMeta)) {
                return false;
            }
            LOG.info("Resolve ledger metadata conflict while changing ensemble to: {},"
                    + " old meta data is \n {} \n, new meta data is \n {}.", new Object[] {
                    ensembleInfo.newEnsemble, metadata, newMeta });
            // update znode version
            metadata.setVersion(newMeta.getVersion());
            // merge ensemble infos from new meta except last ensemble
            // since they might be modified by recovery tool.
            metadata.mergeEnsembles(newMeta.getEnsembles());
            writeLedgerConfig(new ChangeEnsembleCb(ensembleInfo));
            return true;
        }

        @Override
        public String toString() {
            return String.format("ReReadLedgerMetadata(%d)", ledgerId);
        }
    };

    void unsetSuccessAndSendWriteRequest(final int bookieIndex) {
        for (PendingAddOp pendingAddOp : pendingAddOps) {
            pendingAddOp.unsetSuccessAndSendWriteRequest(bookieIndex);
        }
    }

    void rereadMetadata(final GenericCallback<LedgerMetadata> cb) {
        bk.getLedgerManager().readLedgerMetadata(ledgerId, cb);
    }

    void recover(final GenericCallback<Void> cb) {
        boolean wasClosed = false;
        boolean wasInRecovery = false;

        synchronized (this) {
            if (metadata.isClosed()) {
                lastAddConfirmed = lastAddPushed = metadata.getLastEntryId();
                length = metadata.getLength();
                wasClosed = true;
            } else {
                wasClosed = false;
                if (metadata.isInRecovery()) {
                    wasInRecovery = true;
                } else {
                    wasInRecovery = false;
                    metadata.markLedgerInRecovery();
                }
            }
        }

        if (wasClosed) {
            // We are already closed, nothing to do
            cb.operationComplete(BKException.Code.OK, null);
            return;
        }

        if (wasInRecovery) {
            // if metadata is already in recover, dont try to write again,
            // just do the recovery from the starting point
            new LedgerRecoveryOp(LedgerHandle.this, cb).initiate();
            return;
        }

        writeLedgerConfig(new OrderedSafeGenericCallback<Void>(bk.mainWorkerPool, ledgerId) {
            @Override
            public void safeOperationComplete(final int rc, Void result) {
                if (rc == BKException.Code.MetadataVersionException) {
                    rereadMetadata(new OrderedSafeGenericCallback<LedgerMetadata>(bk.mainWorkerPool,
                                                                                  ledgerId) {
                        @Override
                        public void safeOperationComplete(int rc, LedgerMetadata newMeta) {
                            if (rc != BKException.Code.OK) {
                                cb.operationComplete(rc, null);
                            } else {
                                metadata = newMeta;
                                recover(cb);
                            }
                        }

                        @Override
                        public String toString() {
                            return String.format("ReReadMetadataForRecover(%d)", ledgerId);
                        }
                    });
                } else if (rc == BKException.Code.OK) {
                    new LedgerRecoveryOp(LedgerHandle.this, cb).initiate();
                } else {
                    LOG.error("Error writing ledger config " + rc + " of ledger " + ledgerId);
                    cb.operationComplete(rc, null);
                }
            }

            @Override
            public String toString() {
                return String.format("WriteLedgerConfigForRecover(%d)", ledgerId);
            }
        });
    }

    static class NoopCloseCallback implements CloseCallback {
        static NoopCloseCallback instance = new NoopCloseCallback();

        @Override
        public void closeComplete(int rc, LedgerHandle lh, Object ctx) {
            if (rc != BKException.Code.OK) {
                LOG.warn("Close failed: " + BKException.getMessage(rc));
            }
            // noop
        }
    }

    private static class SyncReadCallback implements ReadCallback {
        /**
         * Implementation of callback interface for synchronous read method.
         *
         * @param rc
         *          return code
         * @param leder
         *          ledger identifier
         * @param seq
         *          sequence of entries
         * @param ctx
         *          control object
         */
        @Override
        public void readComplete(int rc, LedgerHandle lh,
                                 Enumeration<LedgerEntry> seq, Object ctx) {

            SyncCounter counter = (SyncCounter) ctx;
            synchronized (counter) {
                counter.setSequence(seq);
                counter.setrc(rc);
                counter.dec();
                counter.notify();
            }
        }
    }

    static class SyncAddCallback implements AddCallback {
        long entryId = -1;

        /**
         * Implementation of callback interface for synchronous read method.
         *
         * @param rc
         *          return code
         * @param leder
         *          ledger identifier
         * @param entry
         *          entry identifier
         * @param ctx
         *          control object
         */
        @Override
        public void addComplete(int rc, LedgerHandle lh, long entry, Object ctx) {
            SyncCounter counter = (SyncCounter) ctx;

            this.entryId = entry;
            counter.setrc(rc);
            counter.dec();
        }
    }

    private static class SyncReadLastConfirmedCallback implements ReadLastConfirmedCallback {
        /**
         * Implementation of  callback interface for synchronous read last confirmed method.
         */
        @Override
        public void readLastConfirmedComplete(int rc, long lastConfirmed, Object ctx) {
            LastConfirmedCtx lcCtx = (LastConfirmedCtx) ctx;

            synchronized(lcCtx) {
                lcCtx.setRC(rc);
                lcCtx.setLastConfirmed(lastConfirmed);
                lcCtx.notify();
            }
        }
    }

    private static class SyncCloseCallback implements CloseCallback {
        /**
         * Close callback method
         *
         * @param rc
         * @param lh
         * @param ctx
         */
        @Override
        public void closeComplete(int rc, LedgerHandle lh, Object ctx) {
            SyncCounter counter = (SyncCounter) ctx;
            counter.setrc(rc);
            synchronized (counter) {
                counter.dec();
                counter.notify();
            }
        }
    }
}<|MERGE_RESOLUTION|>--- conflicted
+++ resolved
@@ -475,13 +475,8 @@
 
     /**
      * Add entry synchronously to an open ledger. This can be used only with
-<<<<<<< HEAD
-     * {@link LedgerHandleAdv()} returned through ledgers created with {@link
-     * CreateLedgerAdv()}.
-=======
      * {@link LedgerHandleAdv} returned through ledgers created with {@link
      * BookKeeper#createLedgerAdv(int, int, int, DigestType, byte[])}.
->>>>>>> e47fb570
      *
      *
      * @param entryId
@@ -491,11 +486,7 @@
      * @return the entryId of the new inserted entry
      */
     public long addEntry(final long entryId, byte[] data) throws InterruptedException, BKException {
-<<<<<<< HEAD
-        LOG.error("To use this feature Ledger must be created with createLedgerAdv() interface.");
-=======
         LOG.error("To use this feature Ledger must be created with createLedgerAdv interface.");
->>>>>>> e47fb570
         throw BKException.create(BKException.Code.IllegalOpException);
     }
 
@@ -530,13 +521,8 @@
 
     /**
      * Add entry synchronously to an open ledger. This can be used only with
-<<<<<<< HEAD
-     * {@link LedgerHandleAdv()} returned through ledgers created with {@link
-     * CreateLedgerAdv()}.
-=======
      * {@link LedgerHandleAdv} returned through ledgers created with {@link
      * BookKeeper#createLedgerAdv(int, int, int, DigestType, byte[])}.
->>>>>>> e47fb570
      *
      * @param entryId
      *            entryId to be added.
@@ -571,13 +557,8 @@
 
     /**
      * Add entry asynchronously to an open ledger. This can be used only with
-<<<<<<< HEAD
-     * {@link LedgerHandleAdv()} returned through ledgers created with {@link
-     * CreateLedgerAdv()}.
-=======
      * {@link LedgerHandleAdv} returned through ledgers created with {@link
      * BookKeeper#createLedgerAdv(int, int, int, DigestType, byte[])}.
->>>>>>> e47fb570
      *
      * @param entryId
      *            entryId to be added
@@ -618,13 +599,8 @@
 
     /**
      * Add entry asynchronously to an open ledger, using an offset and range.
-<<<<<<< HEAD
-     * This can be used only with {@link LedgerHandleAdv()} returned through
-     * ledgers created with {@link CreateLedgerAdv()}.
-=======
      * This can be used only with {@link LedgerHandleAdv} returned through
      * ledgers created with {@link BookKeeper#createLedgerAdv(int, int, int, DigestType, byte[])}.
->>>>>>> e47fb570
      *
      * @param entryId
      *            entryId of the entry to add.
